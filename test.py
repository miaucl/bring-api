--- conflicted
+++ resolved
@@ -9,12 +9,8 @@
 from dotenv import load_dotenv
 
 from bring_api.bring import Bring
-<<<<<<< HEAD
-from bring_api.types import BringItemOperation, BringList
-=======
 from bring_api.exceptions import BringEMailInvalidException, BringUserUnknownException
-from bring_api.types import BringList, BringNotificationType
->>>>>>> 9248e94f
+from bring_api.types import BringItemOperation, BringList, BringNotificationType
 
 logging.basicConfig(stream=sys.stdout, level=logging.DEBUG)
 
@@ -46,7 +42,40 @@
     logging.info("List all items: %s / %s", items["purchase"], items["recently"])
 
 
-<<<<<<< HEAD
+async def test_push_notifications(bring: Bring, lst: BringList):
+    """Test sending push notifications."""
+
+    # Send a going shopping notification
+    await bring.notify(lst["listUuid"], BringNotificationType.GOING_SHOPPING, "")
+
+    # Send a urgent message with argument item name
+    await bring.notify(
+        lst["listUuid"], BringNotificationType.URGENT_MESSAGE, "Pouletbrüstli"
+    )
+
+
+async def test_does_user_exist(bring: Bring):
+    """Test does_user_exist."""
+
+    rnd = str(uuid.uuid4())
+
+    # Test invalid e-mail
+    try:
+        await bring.does_user_exist(f"{rnd}@gmail")
+    except BringEMailInvalidException:
+        logging.info("e-mail %s@gmail asserted as invalid.", rnd)
+
+    # Test unknown user by generating random uuid
+    try:
+        await bring.does_user_exist(f"{rnd}@gmail.com")
+    except BringUserUnknownException:
+        logging.info("e-mail %s@gmail.com asserted as user unknown.", rnd)
+
+    # Test for known existing user
+    if await bring.does_user_exist():
+        logging.info("e-mail %s asserted as valid and user exists", bring.mail)
+
+
 async def test_batch_list_operations(bring: Bring, lst: BringList):
     """Test batch list operations."""
 
@@ -86,40 +115,6 @@
     # Get all the items of a list
     items = await bring.getItems(lst["listUuid"])
     logging.info("List all items: %s / %s", items["purchase"], items["recently"])
-=======
-async def test_push_notifications(bring: Bring, lst: BringList):
-    """Test sending push notifications."""
-
-    # Send a going shopping notification
-    await bring.notify(lst["listUuid"], BringNotificationType.GOING_SHOPPING, "")
-
-    # Send a urgent message with argument item name
-    await bring.notify(
-        lst["listUuid"], BringNotificationType.URGENT_MESSAGE, "Pouletbrüstli"
-    )
-
-
-async def test_does_user_exist(bring: Bring):
-    """Test does_user_exist."""
-
-    rnd = str(uuid.uuid4())
-
-    # Test invalid e-mail
-    try:
-        await bring.does_user_exist(f"{rnd}@gmail")
-    except BringEMailInvalidException:
-        logging.info("e-mail %s@gmail asserted as invalid.", rnd)
-
-    # Test unknown user by generating random uuid
-    try:
-        await bring.does_user_exist(f"{rnd}@gmail.com")
-    except BringUserUnknownException:
-        logging.info("e-mail %s@gmail.com asserted as user unknown.", rnd)
-
-    # Test for known existing user
-    if await bring.does_user_exist():
-        logging.info("e-mail %s asserted as valid and user exists", bring.mail)
->>>>>>> 9248e94f
 
 
 async def main():
@@ -141,11 +136,9 @@
 
         await test_add_complete_remove(bring, lst)
 
-<<<<<<< HEAD
+        await test_push_notifications(bring, lst)
+
         await test_batch_list_operations(bring, lst)
-=======
-        await test_push_notifications(bring, lst)
->>>>>>> 9248e94f
 
 
 asyncio.run(main())